import { env, DurableObject, WorkerEntrypoint } from "cloudflare:workers";
import { Storage } from "../../storage/src/index";
import { Alarms } from "../../alarms/src/index";
import { Sockets } from "../../sockets/src/index";
import { Persist, PERSISTED_VALUES, initializePersistedProperties, persistProperty } from "./persist";

export { Persist };

/**
 * Alias type for DurableObjectState to match the adopted Actor nomenclature.
 * This type represents the state of a Durable Object in Cloudflare Workers.
 */
export type ActorState = DurableObjectState;

/**
 * Type definition for a constructor of an actor.
 * @template T - The type of the actor
 */
export type ActorConstructor<T extends Actor<any> = Actor<any>> = new (state: ActorState, env: any) => T;

/**
 * Configuration options for an actor.
 */
export type ActorConfiguration = {
    locationHint?: DurableObjectLocationHint;
    sockets?: {
        upgradePath?: string;
        autoResponse?: {
            ping: string;
            pong: string;
        }
    }
}

/**
 * Provide a default name value for an actor.
 */
const DEFAULT_ACTOR_NAME = "default";

/**
 * Provide a default name value for the tracking actor.
 */
const TRACKING_ACTOR_NAME = "_cf_actors";

/**
 * Base abstract class for Workers that provides common functionality and structure.
 * @template T - The type of the environment object that will be available to the worker
 */
export abstract class Entrypoint<T> extends WorkerEntrypoint {
    protected env!: T;
    protected ctx!: ExecutionContext;
    abstract fetch(request: Request): Promise<Response>;
}

/**
 * Extended Actor class that provides additional functionality for Durable Objects.
 * This class adds SQL storage capabilities and browsing functionality to the base DurableObject.
 * @template E - The type of the environment object that will be available to the actor
 */
export abstract class Actor<E> extends DurableObject<E> {
    /**
     * @deprecated Use `name` instead as that maps to the value from `nameFromRequest`
     */
    public identifier?: string;
    private _name?: string;
    public get name(): string | undefined { return this._name; }
    public storage: Storage;
    public alarms: Alarms<this>;
    public sockets: Sockets<this>;

    public __studio(_: any) {
        return this.storage.__studio(_);
    }

    /**
     * Set the identifier for the actor as named by the client
     * @param id The identifier to set
     */
    public async setName(id: string) {
        this.identifier = id;
<<<<<<< HEAD

        // Set the actor name on our alarm so it can store a reference to the actor
        // when an alarm is set (so actors awoken by alarms can be referenced by name).
        this.alarms.actorName = this.identifier;
=======
        this._name = id;
>>>>>>> 69519ea0
    }

    /**
     * Static method to extract an ID from a request URL. Default response "default".
     * @param request - The incoming request
     * @returns The name string value defined by the client application to reference an instance
     */
    static async nameFromRequest(request: Request): Promise<string | undefined> {
        return DEFAULT_ACTOR_NAME;
    };

    /**
     * Static method to configure the actor.
     * @param options 
     * @returns 
     */
    static configuration = (request: Request): ActorConfiguration => {
        return { 
            locationHint: undefined, 
            sockets: { 
                upgradePath: "/ws"
            }
        };
    }

    /**
     * Static method to get an actor instance by ID
     * @param id - The ID of the actor to get
     * @returns The actor instance
     */
    static get<T extends Actor<any>>(this: new (state: ActorState, env: any) => T, id: string): DurableObjectStub<T> {
        const stub = getActor(this, id);

        // This may seem repetitive from when we do this in `getActor` prior to returning the stub
        // but this allows classes to do `this.ctx.blockConcurrencyWhile` and log out the identifier
        // there. Without doing this again, that seems to fail for one reason or another.
        stub.setName(id);

        return stub;
    }

    /**
     * Creates a new instance of Actor.
     * @param ctx - The DurableObjectState for this actor
     * @param env - The environment object containing bindings and configuration
     */
    constructor(ctx?: ActorState, env?: E) {
        if (ctx && env) {
            super(ctx, env);
            
            this.storage = new Storage(ctx.storage);
            this.alarms = new Alarms(ctx, this);
            this.sockets = new Sockets(ctx, this);
            
            // Initialize the persisted values map
            (this as any)[PERSISTED_VALUES] = new Map<string, any>();
            
            // Move all initialization into blockConcurrencyWhile to ensure
            // persisted properties are loaded before any code runs
            ctx.blockConcurrencyWhile(async () => {
                // Load persisted properties
                await this._initializePersistedProperties();
                
                // Call the initialize method after persisted properties are loaded
                await this.onInit();
            });
        } else {
            // @ts-ignore - This is handled internally by the framework
            super();
            this.storage = new Storage(undefined);
            this.alarms = new Alarms(undefined, this);  
            this.sockets = new Sockets(undefined, this);  

            // Initialize the persisted values map
            (this as any)[PERSISTED_VALUES] = new Map<string, any>();
        }

        // Set a default identifier or name if none exists
        if (!this.identifier) {
            this.identifier = DEFAULT_ACTOR_NAME;
        }

        if (!this.name) {
            this._name = DEFAULT_ACTOR_NAME;
        }
    }
    
    /**
     * Initializes the persisted properties table and loads any stored values.
     * This is called during construction to ensure properties are loaded before any code uses them.
     * @private
     */
    private async _initializePersistedProperties(): Promise<void> {
        await initializePersistedProperties(this);
    }
    
    /**
     * Persists a property value to the Durable Object storage.
     * @param propertyKey The name of the property to persist
     * @param value The value to persist
     * @private
     */
    private async _persistProperty(propertyKey: string, value: any): Promise<void> {
        await persistProperty(this, propertyKey, value);
    }

    /**
     * Abstract method that must be implemented by derived classes to handle incoming requests.
     * @param request - The incoming request to handle
     * @returns A Promise that resolves to a Response
     */
    async fetch(request: Request): Promise<Response> {
        // If the request route is `/ws` then we should upgrade the connection to a WebSocket
        // Get configuration from the static property
        const config = (this.constructor as typeof Actor).configuration(request);
        
        // Parse the URL to check if the path component matches the upgradePath
        const url = new URL(request.url);
        const upgradePath = config?.sockets?.upgradePath ?? "/ws";
        if (url.pathname === upgradePath || url.pathname.startsWith(`${upgradePath}/`)) {
            const shouldUpgrade = this.shouldUpgradeSocket(request);
            
            // Only continue to upgrade path if shouldUpgrade returns true
            if (shouldUpgrade) {
                return Promise.resolve(this.onWebSocketUpgrade(request));
            }
        }

        // Autoresponse in sockets allows clients to send a ping message and receive a pong response
        // without waking the durable object up from hibernation.
        if (config?.sockets?.autoResponse) {
            this.ctx.setWebSocketAutoResponse(new WebSocketRequestResponsePair(config.sockets.autoResponse.ping, config.sockets.autoResponse.pong));
        }

        return this.onRequest(request);
    }

    /**
     * Lifecycle method that is called when the actor is initialized.
     * @protected
     */
    protected async onInit() {
        // Default implementation is a no-op
    }

    /**
     * Lifecycle method that is called when the actor is notified of an alarm.
     * @protected
     * @param alarmInfo - Information about the alarm that was triggered
     */
    protected async onAlarm(alarmInfo?: AlarmInvocationInfo) {
        // Default implementation is a no-op
    }

    /**
     * Hook that is called whenever a @Persist decorated property is stored in the database.
     * Override this method to listen to persistence events.
     * @param key The property key that was persisted
     * @param value The value that was persisted
     */
    protected onPersist(key: string, value: any) {
        // Default implementation is a no-op
    }

    protected onRequest(request: Request): Promise<Response> {
        return Promise.resolve(new Response("Not Found", { status: 404 }));
    }

    protected shouldUpgradeSocket(request: Request): boolean {
        // By default we do not want to assume every application needs to use sockets
        // and we do not want to upgrade every request to a socket.
        return false;
    }

    // Only need to override if you want to handle the socket upgrade yourself.
    // Otherwise this is all handled for you automatically.
    protected onWebSocketUpgrade(request: Request): Response {
        const client = this.sockets.acceptWebSocket(request);
        
        const response = new Response(null, {
            status: 101,
            webSocket: client,
        });
        
        // Schedule onWebSocketConnect to run after the response is sent
        Promise.resolve().then(() => {
            this.onWebSocketConnect(client, request);
        });

        return response;
    }

    protected onWebSocketConnect(ws: WebSocket, request: Request) {
        // Default implementation is a no-op
    }

    protected onWebSocketDisconnect(ws: WebSocket) {
        // Default implementation is a no-op
    }

    protected onWebSocketMessage(ws: WebSocket, message: any) {
        // Default implementation is a no-op
    }

    async webSocketMessage(ws: WebSocket, message: any) {
        this.sockets.webSocketMessage(ws, message);

        // Call user defined onWebSocketMessage method before proceeding
        this.onWebSocketMessage(ws, message);
    }

    async webSocketClose(
        ws: WebSocket,
        code: number
    ) {
        // Close the WebSocket connection
        this.sockets.webSocketClose(ws, code);

        // Call user defined onWebSocketDisconnect method before proceeding
        this.onWebSocketDisconnect(ws);
    }

    async alarm(alarmInfo?: AlarmInvocationInfo): Promise<void> {
        // Call user defined onAlarm method before proceeding
        await this.onAlarm(alarmInfo);

        if (this.alarms) {
            return this.alarms.alarm(alarmInfo);
        }

        return;
    }

    /**
     * Execute SQL queries against the Agent's database
     * @template T Type of the returned rows
     * @param strings SQL query template strings
     * @param values Values to be inserted into the query
     * @returns Array of query results
     */
    sql<T = Record<string, string | number | boolean | null>>(
        strings: TemplateStringsArray,
        ...values: (string | number | boolean | null)[]
    ) {
        let query = "";
        try {
            // Construct the SQL query with placeholders
            query = strings.reduce(
                (acc, str, i) => acc + str + (i < values.length ? "?" : ""),
                ""
            );
        
            // Execute the SQL query with the provided values
            return [...this.ctx.storage.sql.exec(query, ...values)] as T[];
        } catch (e) {
            console.error(`failed to execute sql query: ${query}`, e);
            throw e;
        }
    }

    /**
     * Tracks the last access time of an actor instance.
     * @param idString The identifier of the actor instance to track.
     */
    async track(idString: string) {
        if (TRACKING_ACTOR_NAME === idString) {
            throw new Error(`Cannot track instance with same name as tracking instance, change value to differ from "${TRACKING_ACTOR_NAME}"`);
        }

        const trackingStub = getActor(this.constructor as ActorConstructor<Actor<E>>, TRACKING_ACTOR_NAME) as unknown as Actor<E>;
        const currentDateTime = new Date().toISOString();
        await trackingStub.__studio({ type: 'query', statement: 'CREATE TABLE IF NOT EXISTS actors (identifier TEXT PRIMARY KEY, last_accessed TEXT)' });
        await trackingStub.__studio({ type: 'query', statement: `INSERT INTO actors (identifier, last_accessed) VALUES (?, ?) ON CONFLICT(identifier) DO UPDATE SET last_accessed = ?`, params: [idString, currentDateTime, currentDateTime] });
    }

    /**
     * Destroy the Actor by removing all actor library specific tables and state
     * that is associated with the actor.
     * @param _ - Optional configuration object
     * @param _.trackingInstance - Optional tracking instance name
     * @param _.forceEviction - When true, forces eviction of the actor from the cache
     * @throws Will throw an exception when forceEviction is true
     */
    async destroy(_?: { forceEviction?: boolean }) {
        // If tracking instance is defined, delete the instance name from the tracking instance map.
        if (this.name) {
            try {
                const trackerActor = getActor(this.constructor as ActorConstructor<Actor<E>>, TRACKING_ACTOR_NAME) as unknown as Actor<E>;
                if (trackerActor) {
                    await trackerActor.sql`DELETE FROM actors WHERE identifier = ${this.name};`;
                }
            } catch (e) {
                console.error(`Failed to delete actor from tracking instance: ${e instanceof Error ? e.message : 'Unknown error'}`);
            }
        }

        // Remove all alarms & delete all the storage
        await this.ctx.storage.deleteAlarm();
        await this.ctx.storage.deleteAll();

        if (_?.forceEviction) {
            // Enforce eviction of the actor. When forceEviction is true, the actor will be destroyed
            // and the worker will be evicted from the cache. This will throw an exception.
            this.ctx.abort("destroyed");
        }
    }
}

/**
 * Type definition for a request handler function.
 * @template E - The type of the environment object
 */
type RequestHandler<E> = (request: Request, env?: E, ctx?: ExecutionContext) => Promise<Response> | Response;

/**
 * Union type for possible handler inputs.
 * Can be either a class constructor or a request handler function.
 * @template E - The type of the environment object
 */
type HandlerInput<E> = 
    | { new(ctx: ExecutionContext, env: E): { fetch(request: Request): Promise<Response> } } // Worker
    | { new(state: DurableObjectState, env: E): DurableObject<E> } // Actor
    | RequestHandler<E>; // Empty callback

type HandlerOptions = {
    track?: {
        // NOTE: this will use storage which will prevent your instance from every being fully removed unless clearing
        // the storage layer, or calling `.destroy()` on the actor.
        enabled: boolean;
    }
};

/**
 * Creates a handler for a Worker or Actor.
 * This function can handle both class-based and function-based handlers.
 * @template E - The type of the environment object
 * @param input - The handler input (class or function)
 * @param opts - Optional options for integration features
 * @returns An ExportedHandler that can be used as a Worker
 */
export function handler<E>(input: HandlerInput<E>, opts?: HandlerOptions) {
    // If input is a plain function (not a class), wrap it in a simple handler
    if (typeof input === 'function' && !input.prototype) {
        return {
            async fetch(request: Request, env: E, ctx: ExecutionContext): Promise<Response> {
                const handler = input as RequestHandler<E>;
                const result = await handler(request, env, ctx);
                return result;
            }
        };
    }

    // Handle existing Worker and DurableObject cases
    const ObjectClass = input as (new () => any);

    // Check if it's a Worker (has a no-arg constructor)
    if (ObjectClass && ObjectClass.prototype instanceof Entrypoint) {
        return {
            async fetch(request: Request, env: E, ctx: ExecutionContext): Promise<Response> {
                const instance = new (ObjectClass as new(ctx: ExecutionContext, env: E) => any)(ctx, env);
                return instance.fetch(request);
            }
        };
    }

    // For Actor classes, automatically create the worker if Actor is being used as an entrypoint
    if (ObjectClass.prototype instanceof Actor) {
        const worker = {
            async fetch(request: Request, env: E, ctx: ExecutionContext): Promise<Response> {
                try {
                    const idString = await (ObjectClass as any).nameFromRequest(request);

                    // If no identifier is found or returned in `nameFromRequest` method, throw an error
                    // to prevent attempting to access an instance that is invalid.
                    if (idString === undefined) {
                        return new Response(
                            JSON.stringify({ error: "Internal Server Error", message: "Invalid actor identifier" }),
                            {
                                status: 500,
                                headers: {
                                    "Content-Type": "application/json"
                                }
                            }
                        );
                    }

                    const stub = getActor(ObjectClass as ActorConstructor<Actor<E>>, idString);

                    // If tracking is enabled, track the current actor identifier in a separate durable object.
                    if (opts?.track?.enabled) {
                        try {
                            await stub.track(idString);
                        } catch (error) {
                            console.error(`Failed to track actor instance: ${error instanceof Error ? error.message : 'Unknown error'}`);
                        }
                    }

                    return stub.fetch(request);
                } catch (error) {
                    return new Response(
                        `Error handling request: ${error instanceof Error ? error.message : 'Unknown error'}`,
                        { status: 500 }
                    );
                }
            }
        };
        
        return worker;
    }

    // If no class provided or it's not an Actor, return a more informative error
    return {
        async fetch(request: Request): Promise<Response> {
            return new Response(
                "Invalid handler configuration. Please provide a valid Worker, Actor, or request handler function.",
                { status: 400 }
            );
        }
    };
}

export function getActor<T extends Actor<any>>(
    ActorClass: ActorConstructor<T>,
    id: string
): DurableObjectStub<T> {
    const className = ActorClass.name;
    const envObj = env as unknown as Record<string, DurableObjectNamespace>;
    const locationHint = (ActorClass as any).configuration().locationHint;
    
    const bindingName = Object.keys(envObj).find(key => {
        const binding = (env as any).__DURABLE_OBJECT_BINDINGS?.[key];
        return key === className || binding?.class_name === className;
    });

    if (!bindingName) {
        throw new Error(`No Durable Object binding found for actor class ${className}. Check update your wrangler.jsonc to match the binding "name" and "class_name" to be the same as the class name.`);
    }

    const namespace = envObj[bindingName];
    const stub = namespace.getByName(id, { locationHint }) as DurableObjectStub<T>;
    
    stub.setName(id);
    return stub;
}<|MERGE_RESOLUTION|>--- conflicted
+++ resolved
@@ -78,14 +78,11 @@
      */
     public async setName(id: string) {
         this.identifier = id;
-<<<<<<< HEAD
-
+        this._name = id;
+      
         // Set the actor name on our alarm so it can store a reference to the actor
         // when an alarm is set (so actors awoken by alarms can be referenced by name).
         this.alarms.actorName = this.identifier;
-=======
-        this._name = id;
->>>>>>> 69519ea0
     }
 
     /**
